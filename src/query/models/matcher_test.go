// Copyright (c) 2018 Uber Technologies, Inc.
//
// Permission is hereby granted, free of charge, to any person obtaining a copy
// of this software and associated documentation files (the "Software"), to deal
// in the Software without restriction, including without limitation the rights
// to use, copy, modify, merge, publish, distribute, sublicense, and/or sell
// copies of the Software, and to permit persons to whom the Software is
// furnished to do so, subject to the following conditions:
//
// The above copyright notice and this permission notice shall be included in
// all copies or substantial portions of the Software.
//
// THE SOFTWARE IS PROVIDED "AS IS", WITHOUT WARRANTY OF ANY KIND, EXPRESS OR
// IMPLIED, INCLUDING BUT NOT LIMITED TO THE WARRANTIES OF MERCHANTABILITY,
// FITNESS FOR A PARTICULAR PURPOSE AND NONINFRINGEMENT. IN NO EVENT SHALL THE
// AUTHORS OR COPYRIGHT HOLDERS BE LIABLE FOR ANY CLAIM, DAMAGES OR OTHER
// LIABILITY, WHETHER IN AN ACTION OF CONTRACT, TORT OR OTHERWISE, ARISING FROM,
// OUT OF OR IN CONNECTION WITH THE SOFTWARE OR THE USE OR OTHER DEALINGS IN
// THE SOFTWARE.

package models

import (
	"testing"

	"github.com/stretchr/testify/assert"
	"github.com/stretchr/testify/require"
)

func newMatcher(t *testing.T, mType MatchType, value string) Matcher {
	m, err := NewMatcher(mType, []byte{}, []byte(value))
	require.NoError(t, err)
	require.NotNil(t, m)

	return m
}

func TestMatcher(t *testing.T) {
	tests := []struct {
		matcher Matcher
		value   string
		match   bool
	}{
		{
			matcher: newMatcher(t, MatchEqual, "bar"),
			value:   "bar",
			match:   true,
		},
		{
			matcher: newMatcher(t, MatchEqual, "bar"),
			value:   "foo-bar",
			match:   false,
		},
		{
			matcher: newMatcher(t, MatchNotEqual, "bar"),
			value:   "bar",
			match:   false,
		},
		{
			matcher: newMatcher(t, MatchNotEqual, "bar"),
			value:   "foo-bar",
			match:   true,
		},
		{
			matcher: newMatcher(t, MatchRegexp, "bar"),
			value:   "bar",
			match:   true,
		},
		{
			matcher: newMatcher(t, MatchRegexp, "bar"),
			value:   "foo-bar",
			match:   false,
		},
		{
			matcher: newMatcher(t, MatchRegexp, ".*bar"),
			value:   "foo-bar",
			match:   true,
		},
		{
			matcher: newMatcher(t, MatchNotRegexp, "bar"),
			value:   "bar",
			match:   false,
		},
		{
			matcher: newMatcher(t, MatchNotRegexp, "bar"),
			value:   "foo-bar",
			match:   true,
		},
		{
			matcher: newMatcher(t, MatchNotRegexp, ".*bar"),
			value:   "foo-bar",
			match:   false,
		},
	}

	for _, test := range tests {
		assert.Equal(t, test.match, test.matcher.Matches([]byte(test.value)))
	}
}

func TestMatcher_String(t *testing.T) {
	m := newMatcher(t, MatchEqual, "foo")
	m.Name = []byte(`key`)

<<<<<<< HEAD
	assert.Equal(t, `key="foo"`, fmt.Sprintf("%s", m))
	assert.Equal(t, `key="foo"`, fmt.Sprintf("%s", &m))
=======
	assert.Equal(t, `key="foo"`, m.String())
	assert.Equal(t, `key="foo"`, (&m).String())
>>>>>>> 7f13f8f2
}

func TestMatchType(t *testing.T) {
	require.Equal(t, MatchEqual.String(), "=")
}<|MERGE_RESOLUTION|>--- conflicted
+++ resolved
@@ -102,13 +102,8 @@
 	m := newMatcher(t, MatchEqual, "foo")
 	m.Name = []byte(`key`)
 
-<<<<<<< HEAD
-	assert.Equal(t, `key="foo"`, fmt.Sprintf("%s", m))
-	assert.Equal(t, `key="foo"`, fmt.Sprintf("%s", &m))
-=======
 	assert.Equal(t, `key="foo"`, m.String())
 	assert.Equal(t, `key="foo"`, (&m).String())
->>>>>>> 7f13f8f2
 }
 
 func TestMatchType(t *testing.T) {
